--- conflicted
+++ resolved
@@ -1374,11 +1374,8 @@
   module ActionPack #:nodoc:
     module VERSION #:nodoc:
       MAJOR = 3
-<<<<<<< HEAD
       MINOR = 1
-=======
       MINOR = 0
->>>>>>> c30f6c27
       TINY  = 0
 
       STRING = [MAJOR, MINOR, TINY].join('.')
