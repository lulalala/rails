<<<<<<< HEAD
*   Remove deprecated `halt_callback_chains_on_return_false` option.

    *Rafael Mendonça França*

*   Remove deprecated `:if` and `:unless` string filter for callbacks.

    *Rafael Mendonça França*
=======
*   `IO#to_json` now returns the `to_s` representation, rather than
    attempting to convert to an array. This fixes a bug where `IO#to_json`
    would raise an `IOError` when called on an unreadable object.

    Fixes #26132.

    *Paul Kuruvilla*
>>>>>>> 813f8e33

*   `Hash#slice` now falls back to Ruby 2.5+'s built-in definition if defined.

    *Akira Matsuda*

*   Deprecate `secrets.secret_token`.

    The architecture for secrets had a big upgrade between Rails 3 and Rails 4,
    when the default changed from using `secret_token` to `secret_key_base`.

    `secret_token` has been soft deprecated in documentation for four years
    but is still in place to support apps created before Rails 4.
    Deprecation warnings have been added to help developers upgrade their
    applications to `secret_key_base`.

    *claudiob*, *Kasper Timm Hansen*

*   Return an instance of `HashWithIndifferentAccess` from `HashWithIndifferentAccess#transform_keys`.

    *Yuji Yaginuma*

*   Add key rotation support to `MessageEncryptor` and `MessageVerifier`

    This change introduces a `rotate` method to both the `MessageEncryptor` and
    `MessageVerifier` classes. This method accepts the same arguments and
    options as the given classes' constructor. The `encrypt_and_verify` method
    for `MessageEncryptor` and the `verified` method for `MessageVerifier` also
    accept an optional keyword argument `:on_rotation` block which is called
    when a rotated instance is used to decrypt or verify the message.

    *Michael J Coyne*

*   Deprecate `Module#reachable?` method.

    *bogdanvlviv*

*   Add `config/credentials.yml.enc` to store production app secrets.

    Allows saving any authentication credentials for third party services
    directly in repo encrypted with `config/master.key` or `ENV["RAILS_MASTER_KEY"]`.

    This will eventually replace `Rails.application.secrets` and the encrypted
    secrets introduced in Rails 5.1.

    *DHH*, *Kasper Timm Hansen*

*   Add `ActiveSupport::EncryptedFile` and `ActiveSupport::EncryptedConfiguration`.

    Allows for stashing encrypted files or configuration directly in repo by
    encrypting it with a key.

    Backs the new credentials setup above, but can also be used independently.

    *DHH*, *Kasper Timm Hansen*

*   `Module#delegate_missing_to` now raises `DelegationError` if target is nil,
    similar to `Module#delegate`.

    *Anton Khamets*

*   Update `String#camelize` to provide feedback when wrong option is passed

    `String#camelize` was returning nil without any feedback when an
    invalid option was passed as a parameter.

    Previously:

        'one_two'.camelize(true)
        # => nil

    Now:

        'one_two'.camelize(true)
        # => ArgumentError: Invalid option, use either :upper or :lower.

    *Ricardo Díaz*

*   Fix modulo operations involving durations

    Rails 5.1 introduced `ActiveSupport::Duration::Scalar` as a wrapper
    around numeric values as a way of ensuring a duration was the outcome of
    an expression. However, the implementation was missing support for modulo
    operations. This support has now been added and should result in a duration
    being returned from expressions involving modulo operations.

    Prior to Rails 5.1:

        5.minutes % 2.minutes
        # => 60

    Now:

        5.minutes % 2.minutes
        # => 1 minute

    Fixes #29603 and #29743.

    *Sayan Chakraborty*, *Andrew White*

*   Fix division where a duration is the denominator

    PR #29163 introduced a change in behavior when a duration was the denominator
    in a calculation - this was incorrect as dividing by a duration should always
    return a `Numeric`. The behavior of previous versions of Rails has been restored.

    Fixes #29592.

    *Andrew White*

*   Add purpose and expiry support to `ActiveSupport::MessageVerifier` &
   `ActiveSupport::MessageEncryptor`.

    For instance, to ensure a message is only usable for one intended purpose:

        token = @verifier.generate("x", purpose: :shipping)

        @verifier.verified(token, purpose: :shipping) # => "x"
        @verifier.verified(token)                     # => nil

    Or make it expire after a set time:

        @verifier.generate("x", expires_in: 1.month)
        @verifier.generate("y", expires_at: Time.now.end_of_year)

    Showcased with `ActiveSupport::MessageVerifier`, but works the same for
    `ActiveSupport::MessageEncryptor`'s `encrypt_and_sign` and `decrypt_and_verify`.

    Pull requests: #29599, #29854

    *Assain Jaleel*

*   Make the order of `Hash#reverse_merge!` consistent with `HashWithIndifferentAccess`.

    *Erol Fornoles*

*   Add `freeze_time` helper which freezes time to `Time.now` in tests.

    *Prathamesh Sonpatki*

*   Default `ActiveSupport::MessageEncryptor` to use AES 256 GCM encryption.

    On for new Rails 5.2 apps. Upgrading apps can find the config as a new
    framework default.

    *Assain Jaleel*

*   Cache: `write_multi`

        Rails.cache.write_multi foo: 'bar', baz: 'qux'

    Plus faster fetch_multi with stores that implement `write_multi_entries`.
    Keys that aren't found may be written to the cache store in one shot
    instead of separate writes.

    The default implementation simply calls `write_entry` for each entry.
    Stores may override if they're capable of one-shot bulk writes, like
    Redis `MSET`.

    *Jeremy Daer*

*   Add default option to module and class attribute accessors.

        mattr_accessor :settings, default: {}

    Works for `mattr_reader`, `mattr_writer`, `cattr_accessor`, `cattr_reader`,
    and `cattr_writer` as well.

    *Genadi Samokovarov*

*   Add `Date#prev_occurring` and `Date#next_occurring` to return specified next/previous occurring day of week.

    *Shota Iguchi*

*   Add default option to `class_attribute`.

    Before:

        class_attribute :settings
        self.settings = {}

    Now:

        class_attribute :settings, default: {}

    *DHH*

*   `#singularize` and `#pluralize` now respect uncountables for the specified locale.

    *Eilis Hamilton*

*   Add `ActiveSupport::CurrentAttributes` to provide a thread-isolated attributes singleton.
    Primary use case is keeping all the per-request attributes easily available to the whole system.

    *DHH*

*   Fix implicit coercion calculations with scalars and durations

    Previously, calculations where the scalar is first would be converted to a duration
    of seconds, but this causes issues with dates being converted to times, e.g:

        Time.zone = "Beijing"           # => Asia/Shanghai
        date = Date.civil(2017, 5, 20)  # => Mon, 20 May 2017
        2 * 1.day                       # => 172800 seconds
        date + 2 * 1.day                # => Mon, 22 May 2017 00:00:00 CST +08:00

    Now, the `ActiveSupport::Duration::Scalar` calculation methods will try to maintain
    the part structure of the duration where possible, e.g:

        Time.zone = "Beijing"           # => Asia/Shanghai
        date = Date.civil(2017, 5, 20)  # => Mon, 20 May 2017
        2 * 1.day                       # => 2 days
        date + 2 * 1.day                # => Mon, 22 May 2017

    Fixes #29160, #28970.

    *Andrew White*

*   Add support for versioned cache entries. This enables the cache stores to recycle cache keys, greatly saving
    on storage in cases with frequent churn. Works together with the separation of `#cache_key` and `#cache_version`
    in Active Record and its use in Action Pack's fragment caching.

    *DHH*

*   Pass gem name and deprecation horizon to deprecation notifications.

    *Willem van Bergen*

*   Add support for `:offset` and `:zone` to `ActiveSupport::TimeWithZone#change`

    *Andrew White*

*   Add support for `:offset` to `Time#change`

    Fixes #28723.

    *Andrew White*

*   Add `fetch_values` for `HashWithIndifferentAccess`

    The method was originally added to `Hash` in Ruby 2.3.0.

    *Josh Pencheon*


Please check [5-1-stable](https://github.com/rails/rails/blob/5-1-stable/activesupport/CHANGELOG.md) for previous changes.<|MERGE_RESOLUTION|>--- conflicted
+++ resolved
@@ -1,12 +1,3 @@
-<<<<<<< HEAD
-*   Remove deprecated `halt_callback_chains_on_return_false` option.
-
-    *Rafael Mendonça França*
-
-*   Remove deprecated `:if` and `:unless` string filter for callbacks.
-
-    *Rafael Mendonça França*
-=======
 *   `IO#to_json` now returns the `to_s` representation, rather than
     attempting to convert to an array. This fixes a bug where `IO#to_json`
     would raise an `IOError` when called on an unreadable object.
@@ -14,7 +5,14 @@
     Fixes #26132.
 
     *Paul Kuruvilla*
->>>>>>> 813f8e33
+
+*   Remove deprecated `halt_callback_chains_on_return_false` option.
+
+    *Rafael Mendonça França*
+
+*   Remove deprecated `:if` and `:unless` string filter for callbacks.
+
+    *Rafael Mendonça França*
 
 *   `Hash#slice` now falls back to Ruby 2.5+'s built-in definition if defined.
 
