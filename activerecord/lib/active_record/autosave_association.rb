--- conflicted
+++ resolved
@@ -292,12 +292,10 @@
       # or saved. If +autosave+ is +false+ only new records will be returned,
       # unless the parent is/was a new record itself.
       def associated_records_to_validate_or_save(association, new_record, autosave)
-<<<<<<< HEAD
-        if new_record || autosave
-=======
         if new_record || custom_validation_context?
->>>>>>> 9d8ff323
           association && association.target
+        elsif autosave
+          association.target.find_all(&:changed_for_autosave?)
         else
           association.target.find_all(&:new_record?)
         end
