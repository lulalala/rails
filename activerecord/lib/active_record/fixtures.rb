--- conflicted
+++ resolved
@@ -925,20 +925,6 @@
         raise RuntimeError, 'pre_loaded_fixtures requires use_transactional_fixtures'
       end
 
-<<<<<<< HEAD
-        # Load fixtures once and begin transaction.
-        if use_transactional_fixtures?
-          if @@already_loaded_fixtures[self.class]
-            @loaded_fixtures = @@already_loaded_fixtures[self.class]
-          else
-            load_fixtures
-            @@already_loaded_fixtures[self.class] = @loaded_fixtures
-          end
-          ActiveRecord::Base.connection.increment_open_transactions
-          ActiveRecord::Base.connection.begin_db_transaction
-          ActiveRecord::Base.connection.transactional_fixtures = true
-        # Load fixtures for every test.
-=======
       @fixture_cache = {}
       @@already_loaded_fixtures ||= {}
 
@@ -946,13 +932,13 @@
       if run_in_transaction?
         if @@already_loaded_fixtures[self.class]
           @loaded_fixtures = @@already_loaded_fixtures[self.class]
->>>>>>> 761a633a
         else
           load_fixtures
           @@already_loaded_fixtures[self.class] = @loaded_fixtures
         end
         ActiveRecord::Base.connection.increment_open_transactions
         ActiveRecord::Base.connection.begin_db_transaction
+        ActiveRecord::Base.connection.transactional_fixtures = true
       # Load fixtures for every test.
       else
         Fixtures.reset_cache
@@ -971,20 +957,11 @@
         Fixtures.reset_cache
       end
 
-<<<<<<< HEAD
-        # Rollback changes if a transaction is active.
-        if use_transactional_fixtures? && ActiveRecord::Base.connection.open_transactions != 0
-          ActiveRecord::Base.connection.rollback_db_transaction
-          ActiveRecord::Base.connection.decrement_open_transactions
-          ActiveRecord::Base.connection.transactional_fixtures = false
-        end
-        ActiveRecord::Base.clear_active_connections!
-=======
       # Rollback changes if a transaction is active.
       if run_in_transaction? && ActiveRecord::Base.connection.open_transactions != 0
         ActiveRecord::Base.connection.rollback_db_transaction
         ActiveRecord::Base.connection.decrement_open_transactions
->>>>>>> 761a633a
+        ActiveRecord::Base.connection.transactional_fixtures = false
       end
       ActiveRecord::Base.clear_active_connections!
     end
