--- conflicted
+++ resolved
@@ -1,4 +1,13 @@
-<<<<<<< HEAD
+*   Add `cache_key` to ActiveRecord::Relation.
+
+    Example:
+
+      @users = User.where("name like ?", "%Alberto%")
+      @users.cache_key
+      => "/users/query-5942b155a43b139f2471b872ac54251f-3-20150714212107656125000"
+
+    *Alberto Fernández-Capel*
+
 *   Properly allow uniqueness validations on primary keys.
 
     Fixes #20966.
@@ -67,19 +76,6 @@
     *Sean Griffin*
 
 *   Fix a bug where counter_cache doesn't always work with polymorphic
-=======
-*   Add `cache_key` to ActiveRecord::Relation.
-
-    Example:
-
-      @users = User.where("name like ?", "%Alberto%")
-      @users.cache_key
-      => "/users/query-5942b155a43b139f2471b872ac54251f-3-20150714212107656125000"
-
-    *Alberto Fernández-Capel*
-
-*   Fix a bug where counter_cache doesn't always work with  polymorphic
->>>>>>> 476e3f55
     relations.
 
     Fixes #16407.
