--- conflicted
+++ resolved
@@ -1819,7 +1819,6 @@
   end
 end
 
-<<<<<<< HEAD
 class TestAutosaveAssociationValidationErrorMessage < ActiveRecord::TestCase
   Order.class_eval do
     has_many :entries, index_errors: true
@@ -1848,7 +1847,9 @@
       { id: @entry_2.id, title: "" }])
     assert_equal 1, @order.errors.count
     assert_equal "entries[1].title", @order.errors.messages.keys.first.to_s
-=======
+  end
+end
+
 class TestAutosaveAssociationOnAHasManyAssociationDefinedInSubclassWithAcceptsNestedAttributes < ActiveRecord::TestCase
   def test_should_update_children_when_association_redefined_in_subclass
     agency = Agency.create!(name: "Agency")
@@ -1864,6 +1865,5 @@
     valid_project.reload
 
     assert_equal "Updated", valid_project.name
->>>>>>> 3453c5d4
   end
 end